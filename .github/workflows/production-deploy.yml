--- conflicted
+++ resolved
@@ -2,16 +2,11 @@
 
 on:
   push:
-<<<<<<< HEAD
-    branches:
-      - main
-=======
     branches: [main]
     paths-ignore:
       - '**.md'
       - 'docs/**'
       - '.github/**'
->>>>>>> ba752f2d
 
 permissions:
   contents: read
